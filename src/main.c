
#include "../phase2/headers/nucleus.h"

int main(int argc, char *argv[])
{
    // 1. Initialize the nucleus
<<<<<<< HEAD
    // initKernel();
    int a = 2;

=======
    initKernel();
    int a  = 3;
>>>>>>> a0206941
    
    return 0;
}<|MERGE_RESOLUTION|>--- conflicted
+++ resolved
@@ -4,14 +4,7 @@
 int main(int argc, char *argv[])
 {
     // 1. Initialize the nucleus
-<<<<<<< HEAD
-    // initKernel();
-    int a = 2;
-
-=======
     initKernel();
-    int a  = 3;
->>>>>>> a0206941
     
     return 0;
 }