--- conflicted
+++ resolved
@@ -188,26 +188,7 @@
   LDST(exception_state);
 }
 
-<<<<<<< HEAD
 unsigned flashOperation(unsigned command, unsigned page_addr, unsigned asid, unsigned page_number) {
-=======
-void updateTLB(pteEntry_t *page) {
-  // place the new page in the Data0 register
-  setENTRYHI(page->pte_entryHI);
-  TLBP();
-  // check if the page is already in the TLB
-  unsigned is_present = getINDEX() & PRESENTFLAG;
-  if (is_present == FALSE) {
-    // the page is not in the TLB
-    setENTRYHI(page->pte_entryHI);
-    setENTRYLO(page->pte_entryLO);
-    TLBWI();
-  }
-}
-
-unsigned flashOperation(unsigned command, unsigned page_addr, unsigned asid,
-                        unsigned page_number) {
->>>>>>> cc26590e
   dtpreg_t *flash_dev_addr = (dtpreg_t *)DEV_REG_ADDR(IL_FLASH, asid - 1);
   flash_dev_addr->data0 = page_addr;
 
